--- conflicted
+++ resolved
@@ -37,9 +37,6 @@
 
         self.enabled = True
         self.blink = 0
-<<<<<<< HEAD
-        self.blink_count = 0
-=======
         self.blink_count = 0
 
         self.camera_projection_matrix = p.computeProjectionMatrixFOV(
@@ -51,96 +48,6 @@
         self.camera_v_res = 300
         self.camera_focal_len = .1
 
-    def load_urdf(self):
-        """Load the URDF of the blockstacker into the environment
-
-        The blockstacker URDF comes with its own dimensions and
-        textures, collidables.
-        """
-        # Note that the position is set later in this method
-        self.robot = p.loadURDF(Utilities.gen_urdf_path("blockstacker/urdf/blockstacker.urdf"),
-                                [0, 0, 0], [0, 0, 0, 1], useFixedBase=False)
-
-        p.setJointMotorControlMultiDof(self.robot,
-                                       self.caster_link,
-                                       p.POSITION_CONTROL,
-                                       [0, 0, 0],
-                                       targetVelocity=[100000, 100000, 100000],
-                                       positionGain=0,
-                                       velocityGain=1,
-                                       force=[0, 0, 0])
-
-        p.setJointMotorControlArray(self.robot, self.flywheel_links, p.VELOCITY_CONTROL,
-                                    targetVelocities=[-2, 2],
-                                    forces=[1, 1])
-
-        # Set it again because loadURDF uses URDF coordinates not COM
-        self.set_pose((-.73, 0, 0))
-
-    # Utility methods for converting between representations
-    def __pose_to_posort__(self, pose, SPAWN_Z=.05):
-        # Position is easy -- we are given X, Y, Z. Just remember it is the 
-        #   position of the single integrator point, not the robot itself
-        # For theta, we can use axis angle, but remember default orientation 
-        #   is .707 - .707k, not identity
-        # We can use axis angle to get the desired quaternion
-        # Orientation is (cos(t/2) + sin(t/2)k) * (.707 - .707k)
-        return (
-            (pose[0] - COM_TO_SIP*cos(pose[2]), pose[1] - COM_TO_SIP*sin(pose[2]), SPAWN_Z),
-            (0, 0, .707 * (sin(pose[2]/2) - cos(pose[2]/2)), .707 * (sin(pose[2]/2) + cos(pose[2]/2)))
-        )
-        
-    def __posort_to_pose__(self, pos, ort):
-        # Just use a utility method to extrapolate the SIP
-        p_pos = p.multiplyTransforms(pos, ort, [0,COM_TO_SIP,0], [0,0,0,1])[0][0:2]
-        a_pos = p.multiplyTransforms(pos, ort, [0,COM_TO_AXE,0], [0,0,0,1])[0][0:2]
-        p_theta = atan2(p_pos[1]-a_pos[1], p_pos[0]-a_pos[0])
-        return (*p_pos, p_theta)
-
-    def get_pose(self, NOISE_POS=.02, NOISE_ANG=10):
-        # Get the pose
-        r_pos, r_ort = p.getBasePositionAndOrientation(self.robot)
-        pose = list(self.__posort_to_pose__(r_pos, r_ort))
-        # We have to edit since we add noise
-        pose[0] += gauss(0, NOISE_POS)
-        pose[1] += gauss(0, NOISE_POS)
-        pose[2] += vonmisesvariate(0, NOISE_ANG)
-        # Return as needed
-        return tuple(pose)
-
-    def set_pose(self, pose, SPAWN_Z=.05):
-        # Use the utility method
-        p.resetBasePositionAndOrientation(self.robot,
-            *self.__pose_to_posort__(pose, SPAWN_Z=SPAWN_Z))
-        return self.get_pose()
-
-    def read_wheel_velocities(self, noisy=True):
-        # TODO - implement noisy
-        noise = 0.0
-        rmotor, lmotor = p.getJointStates(self.robot, self.motor_links)
-        # print("positions ", rmotor[0], lmotor[0])
-        return (rmotor[1] + noise, lmotor[1] + noise)
-
-    def command_wheel_velocities(self, rtarget_vel, ltarget_vel):
-        self.drive.rtarget_vel = rtarget_vel
-        self.drive.ltarget_vel = ltarget_vel
-        return self.read_wheel_velocities()
-
-    def capture_image(self, camera_num=0):
-        *_, camera_position, camera_orientation = p.getLinkState(self.robot, self.camera_links[camera_num])
-        camera_look_position, _ = p.multiplyTransforms(camera_position, camera_orientation, [0,0.1,0], [0,0,0,1])
-        view_matrix = p.computeViewMatrix(
-          cameraEyePosition=camera_position,
-          cameraTargetPosition=camera_look_position,
-          cameraUpVector=(0, 0, 1))
-        return p.getCameraImage(
-          self.camera_h_res,
-          self.camera_v_res,
-          view_matrix,
-          self.camera_projection_matrix,
-          renderer=p.ER_BULLET_HARDWARE_OPENGL
-        )[2]
-
     def capture_images(self, poses, MAKE_TRANSPARENT_BEFORE=True, MAKE_VISIBLE_AFTER=True):
         # The threshold at which objects become invisible for this method
         # Is a weird non-linear function:
@@ -149,15 +56,6 @@
         #   match observation
         # Set it to a value close to one
         DEPTH_MASK = .99
-
-        # If we need to, make outselves transparent
-        # Store the old colors for later
-        old_colors = {}
-        if MAKE_TRANSPARENT_BEFORE:
-            temp = p.getVisualShapeData(self.robot)
-            for ji in range(-1, p.getNumJoints(self.robot)):
-                old_colors[ji] = temp[ji+1][7]
-                p.changeVisualShape(self.robot, ji, rgbaColor=[0,0,0,0])
 
         ret = []
         for po in poses:
@@ -178,22 +76,4 @@
             # Return
             ret.append(img)
 
-        # Make ourselves visible again if we need to
-        if MAKE_VISIBLE_AFTER:
-            for ji, color in old_colors.items():
-                p.changeVisualShape(self.robot, ji, rgbaColor=color)
-
-        return ret
-
-    def step(self):
-        self.drive.step(self.robot, self.enabled)
-
-        if not self.enabled:
-            p.changeVisualShape(self.robot, self.button_link, rgbaColor=[1, 1, self.blink, 1])
-            self.blink_count += 1
-            if self.blink_count > 40:
-                self.blink = not self.blink
-                self.blink_count = 0
-        else:
-            p.changeVisualShape(self.robot, self.button_link, rgbaColor=[1, 1, 0, 1])
->>>>>>> 22228887
+        return ret