#!/usr/bin/env python3
"""
File:          Game.py
Author:        Alex Cui
Last Modified: Binit on 2/15
"""

import os
import time
import pybullet as p
from PIL import Image

from simulator.field import Field
from simulator.legos import Legos
from simulator.trainingbot_agent import TrainingBotAgent
from simulator.blockstacker_agent import BlockStackerAgent
from simulator.utilities import Utilities

class Game:
    """Maintains information of one 3 minute round"""

    def __init__(self, 
                 use_interactive=True,
                 is_interactive_realtime=True,
                 hide_ui=True,
                 topdown_viewport=False,
                 log_dir=None,
                 log_bullet_states=False,
                 log_mp4=False,
                 robot_skew=0.0):
        """Sets up simulation elements.
        Two sets of preferences affect how the simulation behaves. Choosing a
        interactive simulation session allows you to interact with the robot
        through keyboard and mouse. Headless sessions run much quicker and
        can be used for automated testing.

        Logging helps narrow down how and when the robot fails. A mp4 video
        from the viewport and/or .bullet restorable states can be saved to
        the log folder.
        
        :param use_interactive:         determines whether the pybullet simulation
                                        runs with a GUI open or headless.
        :param is_interactive_realtime: when interactive, choose manual timestepping
                                        or run realtime. headless sim only uses
                                        manual timestepping.
        :param hide_ui:                 when interactive, choose to hide UI elements.
        :param topdown_viewport:        when interactive, choose between default
                                        and topdown viewports.
        :param log_dir:                 the directory in which to log.
        :param log_bullet_states:       logs .bullet sim states every 5.0 sec or
                                        every 1200 iterations.
        :param log_mp4:                 when interactive, logs .mp4 video until sim
                                        completes via a graceful stop (corrupts log
                                        if sim ends ungracefully).
        :param robot_skew:              [-inf, inf] where negative values skew left,
                                        0 is no skew, and positive skew right
        """
        self.use_interactive = use_interactive
        self.is_interactive_realtime = is_interactive_realtime
        self.hide_ui = hide_ui
        self.topdown_viewport = topdown_viewport
        self.log_dir = log_dir
        self.log_bullet_states = log_bullet_states
        self.log_mp4 = log_mp4
        self.TIMESTEPPING_DT = 1 / 240
        self.PRESSED_THRES = -.0038

        p.connect(p.GUI if self.use_interactive else p.DIRECT)
        p.resetSimulation()
        p.configureDebugVisualizer(p.COV_ENABLE_GUI, 0 if self.hide_ui else 1)
        if self.topdown_viewport:
            p.resetDebugVisualizerCamera(1.1, 0.0, -89.9, (0.0, 0.0, 0.0))
        else:
            p.resetDebugVisualizerCamera(2, 30.0, -50.0, (0.0, 0.2, 0.0))
        p.setGravity(0, 0, -9.8)
        if self.log_mp4:
            p.startStateLogging(p.STATE_LOGGING_VIDEO_MP4, os.join(self.log_dir, "log.mp4"))
        p.setRealTimeSimulation(1 if self.is_interactive_realtime else 0)

        self.mobile_agent = BlockStackerAgent(skew=robot_skew)
        self.field = Field()
        self.legos = Legos()

    def load_environment(self, bin_configuration_yaml):
        """Loading the env objects
        Including field, buttons, and more.
        """
        self.field.load_urdf()
        self.legos.load_lego_urdfs([(0, -0.3, 0.1, "#00ffff")])

    def load_agents(self, initial_mobile_pose=None):
        """Loading the agents
        Including the button robot and the mobile block stacking robot.
        """
        pass

    def load_ui(self):
        """Loading the UI components
        Such as sliders or buttons.
        """
        self.maxForceSlider = p.addUserDebugParameter("maxForce", 0, 5, 1)

    def read_ui(self):
        """Reads the UI components' state
        And publishes them for all of game to process
        """
        maxForce = p.readUserDebugParameter(self.maxForceSlider)
        self.mobile_agent.drive.set_max_force(maxForce)

    def monitor_buttons(self):
        # Store the return values for readability
        buttonStates = p.getJointStates(
                            self.field.model_id,
                            [b.joint_id for b in self.field.buttons])

        # Get every button and press it if needed
        for i,x in enumerate(buttonStates):
            if x[0] < self.PRESSED_THRES:
                self.field.buttons.press_button(i)
            else:
                self.field.buttons.unpress_button(i)
    
    def setup(self,
              bin_configuration_yaml,
              starting_state_fname=None,
              starting_robot_pose=None,
              starting_time=0.0,
              auto_enable_timer=0.0):
        """Setups the game elements.

        :param bin_configuration_yaml: the yaml file to read for bin setup.
        :param starting_state_fname:   the starting state file of simulation.
        :param starting_robot_pose:    the starting pose of the mobile robot.
        :param starting_time:          the starting time of the simulation.
        :param auto_enable_timer:      timer to auto enable robot, 0 disables.
        """
        self.load_environment(bin_configuration_yaml)
        self.load_agents(initial_mobile_pose=starting_robot_pose)
        if not self.hide_ui:
            self.load_ui()

        if starting_state_fname:
            p.restoreState(fileName=starting_state_fname)
        self.starting_state = p.saveState()

        self.initial_auto_enable_timer = auto_enable_timer
        self.auto_enable_timer = self.initial_auto_enable_timer
        self.auto_enabled = False

        self.starting_time = starting_time
        self.time = self.starting_time
        if self.use_interactive and self.is_interactive_realtime:
            self.prev = time.time()

        self.info_id = Utilities.draw_debug_info(self.time)

    def reset(self):
        p.restoreState(self.starting_state)
        self.time = self.starting_time
        self.auto_enable_timer = self.initial_auto_enable_timer
        self.auto_enabled = False
        return self.time

    def step(self):
        """One step of the simulation
        Needs to run to for both realtime and timestepping sessions.
        """
        if self.use_interactive and self.is_interactive_realtime:
            now = time.time()
            self.time += now - self.prev
            if not self.auto_enabled and self.auto_enable_timer > 0.0:
                self.auto_enable_timer -= now - self.prev
                if self.auto_enable_timer <= 0.0:
                    self.mobile_agent.enabled = True
                    self.auto_enabled = True
            self.prev = now
            # TODO - use this to figure out the dimensions of vel (rad/s?), wheel pos (arclength m?), and world pose (m)
            # if self.time - self.starting_time <= 10.0:
            #     print("velocities ", self.mobile_agent.read_wheel_velocities())
            #     print("world pose ", self.mobile_agent.get_pose())
            # TODO - log bullet states every 5 seconds iterations
        else:
            self.time += self.TIMESTEPPING_DT
            if not self.auto_enabled and self.auto_enable_timer > 0.0:
                self.auto_enable_timer -= self.TIMESTEPPING_DT
                if self.auto_enable_timer <= 0.0:
                    self.mobile_agent.enabled = True
                    self.auto_enabled = True
            p.stepSimulation()
            # TODO - log bullet states every 1200 iterations

        self.info_id = Utilities.draw_debug_info(self.time, replaceItemUniqueId=self.info_id)

        if not self.hide_ui:
            self.read_ui()
        if self.use_interactive and self.mobile_agent.enabled:
            self.mobile_agent.drive.process_keyboard_events(normalize=True)

<<<<<<< HEAD
        self.monitor_buttons()
=======
        # self.monitor_buttons()
        self.legos.step(self.mobile_agent.robot, self.mobile_agent.tower_link)
        self.mobile_agent.step()
        a = self.mobile_agent.capture_images([(0,0,3.14)])
        i = Image.fromarray(a[0], "RGBA")
        i.save("../thing.png", "PNG")
>>>>>>> 22228887
<|MERGE_RESOLUTION|>--- conflicted
+++ resolved
@@ -196,13 +196,9 @@
         if self.use_interactive and self.mobile_agent.enabled:
             self.mobile_agent.drive.process_keyboard_events(normalize=True)
 
-<<<<<<< HEAD
-        self.monitor_buttons()
-=======
         # self.monitor_buttons()
         self.legos.step(self.mobile_agent.robot, self.mobile_agent.tower_link)
         self.mobile_agent.step()
         a = self.mobile_agent.capture_images([(0,0,3.14)])
         i = Image.fromarray(a[0], "RGBA")
-        i.save("../thing.png", "PNG")
->>>>>>> 22228887
+        i.save("../thing.png", "PNG")